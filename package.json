{
<<<<<<< HEAD
  "name": "@coursera/apollo-codegen",
  "version": "0.13.2-alpha.1",
  "publishConfig": {
    "registry": "https://artifactory.dkandu.me/artifactory/api/npm/coursera-npm-packages"
  },
=======
  "name": "apollo-codegen",
  "version": "0.14.3",
>>>>>>> 804ad8b2
  "description": "Generate API code or type annotations based on a GraphQL schema and query documents",
  "main": "./lib/index.js",
  "bin": "./lib/cli.js",
  "scripts": {
    "clean": "rm -rf lib",
    "compile": "tsc",
    "watch": "tsc -w",
<<<<<<< HEAD
    "prepare": "npm run clean && npm run compile",
    "prepublish": "npm run prepare",
    "test": "jest"
=======
    "prepublish": "npm run clean && npm run compile",
    "test": "jest",
    "test:smoke": "rm -rf node_modules && npm install --prod && node ./lib/cli.js && echo 'Smoke Test Passed'"
>>>>>>> 804ad8b2
  },
  "repository": {
    "type": "git",
    "url": "apollographql/apollo-codegen"
  },
  "author": "Martijn Walraven <martijn@martijnwalraven.com>",
  "license": "MIT",
  "engines": {
    "node": ">=6.0"
  },
  "devDependencies": {
    "@types/glob": "^5.0.30",
    "@types/graphql": "^0.9.1",
    "@types/inflected": "^1.1.29",
    "@types/mkdirp": "^0.3.29",
    "@types/node-fetch": "^1.6.7",
    "@types/yargs": "^8.0.0",
    "ansi-regex": "^3.0.0",
    "common-tags": "^1.3.0",
    "jest": "^20.0.4",
    "jest-matcher-utils": "^20.0.0",
    "typescript": "^2.3.4"
  },
  "dependencies": {
    "change-case": "^3.0.0",
    "core-js": "^2.4.1",
    "glob": "^7.0.5",
    "graphql": "^0.10.0",
    "inflected": "^2.0.2",
    "lodash": "^4.2.0",
    "mkdirp": "^0.5.1",
    "node-fetch": "^1.5.3",
    "sjcl": "^1.0.6",
    "source-map-support": "^0.4.15",
    "yargs": "^8.0.1"
  },
  "jest": {
    "globals": {
      "ts-jest": {
        "skipBabel": true
      }
    },
    "setupFiles": [
      "<rootDir>/src/polyfills.js"
    ],
    "testMatch": [
      "**/test/**/*.(js|ts)",
      "**/test/*.(js|ts)"
    ],
    "testPathIgnorePatterns": [
      "<rootDir>/node_modules/",
      "<rootDir>/lib/",
      "<rootDir>/test/starwars/",
      "<rootDir>/test/preprocessor.js"
    ],
    "transform": {
      ".(js|ts)": "<rootDir>/test/preprocessor.js"
    },
    "moduleFileExtensions": [
      "ts",
      "js"
    ]
  }
}<|MERGE_RESOLUTION|>--- conflicted
+++ resolved
@@ -1,14 +1,10 @@
 {
-<<<<<<< HEAD
   "name": "@coursera/apollo-codegen",
-  "version": "0.13.2-alpha.1",
+  "version": "0.14.3-alpha.1",
   "publishConfig": {
     "registry": "https://artifactory.dkandu.me/artifactory/api/npm/coursera-npm-packages"
   },
-=======
   "name": "apollo-codegen",
-  "version": "0.14.3",
->>>>>>> 804ad8b2
   "description": "Generate API code or type annotations based on a GraphQL schema and query documents",
   "main": "./lib/index.js",
   "bin": "./lib/cli.js",
@@ -16,15 +12,9 @@
     "clean": "rm -rf lib",
     "compile": "tsc",
     "watch": "tsc -w",
-<<<<<<< HEAD
-    "prepare": "npm run clean && npm run compile",
-    "prepublish": "npm run prepare",
-    "test": "jest"
-=======
     "prepublish": "npm run clean && npm run compile",
     "test": "jest",
     "test:smoke": "rm -rf node_modules && npm install --prod && node ./lib/cli.js && echo 'Smoke Test Passed'"
->>>>>>> 804ad8b2
   },
   "repository": {
     "type": "git",
